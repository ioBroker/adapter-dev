# ioBroker adapter-dev

All dependencies an ioBroker adapter developer needs.

[
![node](https://img.shields.io/node/v/@iobroker/adapter-dev.svg)
![npm](https://img.shields.io/npm/v/@iobroker/adapter-dev.svg)
](https://www.npmjs.com/package/@iobroker/adapter-dev)
![License](https://img.shields.io/npm/l/@iobroker/adapter-dev.svg)

## Installation

To use this library, add it to your dev dependencies:

```bash
npm install --save-dev @iobroker/adapter-dev
```

Add the following to the `scripts` section of your `package.json`:

```json5
  "scripts": {
	// ... other scripts before this
	"translate": "translate-adapter",
	// If you need to compile React or TypeScript:
	"build": "build-adapter",
  }
```

If you don't have any i18n JSON files yet, call the following exactly once:

```bash
npm run translate to-json
```

## TL;DR

- You should only update i18n JSON files and you shouldn't touch words.js anymore.
- Add new strings only to the English JSON file.
- Call the following command whenever you add any text in JSON files (inside the admin i18n folder or in `io-package.json`).
    - If you have an HTML/JavaScript admin UI: `npm run translate all`
    - If you have a React admin UI: `npm run translate`
- Run the following commands to (re)compile your adapter:
    - If you are using TypeScript: `npm run build-adapter typescript`
    - If you have a React admin UI: `npm run build-adapter react`
    - If you have both: `npm run build-adapter all`

## Manage Translations

With the above setup completed, you can use the different commands of `translate-adapter` simply by calling:

```bash
npm run translate <command>
```

The commands exist in three forms (all three will be shown as examples below):

- full name: a self-explaining name
- short code: a one-character command
- legacy name: the same name as previously used in gulp

In most cases, you don't need to specify any additional arguments as the defaults should match most adapters.

Note: if you need to provide arguments, you must add a double dash `--` before any arguments!

```bash
npm run translate <command> -- <args>
```

### Global Command Line Arguments

The following command line arguments can be passed to all commands:

- `--io-package`: Path to the io-package.json file. Short: `-p`. Default: `./io-package.json`
- `--admin`: Path to the admin directory. Short: `-a`. Default: `./admin`
- `--words`: Path to the words.js file. Short: `-w`. Default: searches it in the admin directory, either `<admin-dir>/words.js` or `<admin-dir>/js/words.js`.
- `--base`: Path to the english i18n file, multiple files are possible. Short: `-b`. Default: searches it in the admin directory, it will be `<admin-dir>/i18n/en/translations.json` or/and `<admin-dir>/src/i18n/en.json`
- `--languages`: Specify a subset of languages to be translated. Short `-l`. Default: all languages.

### `translate` Command

This is the default command and does not need to be specified.

```bash
npm run translate                             # (default)
npm run translate translate                   # full name/legacy
npm run translate t                           # short code
npm run translate t -- -l de fr it            # Only translate into german, french and italian
npm run translate t -- --rebuild              # Delete all translation files and rebuild from scratch
```

Translates all not yet translated strings in `io-package.json` and the i18n JSON files to all supported languages using Google Translate.

#### Rebuild Option

```bash
npm run translate --rebuild                   # Delete all translation files and rebuild
npm run translate -r                          # Short form
```

The `--rebuild` option deletes all existing translation files (except English base files) and regenerates everything new. This is useful when:

- English source text has changed and you want fresh translations
- You want to ensure structural consistency across all translation files  
- You've modified the English keys and want to clean up old translations

Previously known as `gulp translate`.

### `to-json` Command

```bash
npm run translate to-json                     # full name
npm run translate j                           # short code
npm run translate adminWords2languages        # legacy
```

Converts `words.js` to the different i18n JSON files; this should be used exactly once when there are no JSON files yet.

Previously known as `gulp adminWords2languages`.

### `to-words` Command

```bash
npm run translate to-words                    # full name
npm run translate w                           # short code
npm run translate adminLanguages2words        # legacy
```

Updates `words.js` from the different i18n JSON files; call this whenever you modify any of your JSON files manually. This is also automatically called by [Weblate](https://weblate.iobroker.net/) whenever translations are updated.

Previously known as `gulp adminLanguages2words`.

### `convert` Command

```bash
npm run translate convert                     # full name
npm run translate c                           # short code
```

Converts old structure of i18n files, like `i18n/LANG/translations.json` to new one `i18n/LANG.json`. The new structure is preferred.

Additionally, it will convert the indent to 4 spaces, line endings to LF and sort the keys.

### `all` Command

```bash
npm run translate all                         # full name
npm run translate a                           # short code
npm run translate translateAndUpdateWordsJS   # legacy
```

Calls `translate` and afterwards updates `words.js` using `to-words` followed by `to-json`.

Previously known as `gulp translateAndUpdateWordsJS`.

### Environment Variables

#### Instead of Command Line Arguments

All command line arguments can also be provided as environment variables. Just prefix any argument with `IOBROKER_TRANSLATE_`:

- `--io-package` becomes `IOBROKER_TRANSLATE_IO_PACKAGE`
- `--admin` becomes `IOBROKER_TRANSLATE_ADMIN`
- `--words` becomes `IOBROKER_TRANSLATE_WORDS`
- `--base` becomes `IOBROKER_TRANSLATE_BASE`
- `--languages` becomes `IOBROKER_TRANSLATE_LANGUAGES`

#### Translate with Google Translate Credentials

If you wish to use the Google Translate V3 API, you can set the environment variable `GOOGLE_APPLICATION_CREDENTIALS` to point to a credentials file, so the translations can use larger quota for translations (which may result in costs).

The file can be generated on the Google Cloud Platform by creating a Service Account for Google Translate V3. See [here](https://cloud.google.com/translate/docs/setup) for additional information. The expected format looks something like this:

```json
{
	"type": "service_account",
	"project_id": "your-project-id-123456",
	"private_key_id": "1234567890abcdef1234567890abcdef12345678",
	"private_key": "-----BEGIN PRIVATE KEY-----\n...\n-----END PRIVATE KEY-----\n",
	"client_email": "your-app-name@your-project-id-123456.iam.gserviceaccount.com",
	"client_id": "123456789012345678901",
	"auth_uri": "https://accounts.google.com/o/oauth2/auth",
	"token_uri": "https://oauth2.googleapis.com/token",
	"auth_provider_x509_cert_url": "https://www.googleapis.com/oauth2/v1/certs",
	"client_x509_cert_url": "https://www.googleapis.com/robot/v1/metadata/x509/your-app-name%40your-project-id-123456.iam.gserviceaccount.com"
}
```

## Compile adapter files

The `build-adapter` command uses esbuild under the hood for lightning fast compilation. It has an extensive set of options you can use to fine tune the compilation process, although the defaults should work out of the box when the adapter was created with `@iobroker/create-adapter`:

```bash
npm run build typescript [options]      # TypeScript, full name
npm run build ts         [options]      # TypeScript, short code
npm run build react      [options]      # React
npm run build all        [options]      # Everything (at the moment this is TypeScript and React)
```

These options are available for all commands:

- `--watch`, short `-w`: Watch for changes and recompile

These only have an effect for the `ts/typescript` and `all` commands:

- `--typescriptRootDir`: Directory where the TypeScript part of the adapter is located. Default: `.`
- `--typescriptOutDir`: Directory where the compiled TypeScript output will be placed, relative to `typescriptRootDir`. Default: `build`
- `--typescriptPattern`: Glob pattern for TypeScript source files, relative to typescriptRootDir. Should not be changed unless bundling is enabled. Each match will result in a separate bundle. Default: `src/**/*.ts`
- `--typescriptTsConfig`: Path to the tsconfig.json file used for building TypeScript, relative to `typescriptRootDir`. Default: `tsconfig.build.json`
- `--typescriptBundle`: Bundle compiled TypeScript output into one file per entry point. Default: `false`
- `--typescriptFormat`: [Format](https://esbuild.github.io/api/#format) of the output file(s). CommonJS (`cjs`) or ES modules (`esm`).
- `--typescriptCompileTarget`: [Compilation target](https://esbuild.github.io/api/#target) for TypeScript. Determines which JS features will be used in the output file. Should be in sync with the minimum Node.js version supported by the adapter/ioBroker. Default: `node12`
- `--typescriptRaw`: An object of raw [esbuild options](https://esbuild.github.io/api/#simple-options) that are passed to the build process for TypeScript. This has to be specified in a config file (see below). Default: (none)

These only have an effect for the `react` and `all` commands:

- `--reactRootDir`: Directory where the React part of the adapter is located. Default: `admin`
- `--reactOutDir`: Directory where the compiled React output will be placed, relative to `reactRootDir`. Default: `build`
- `--reactWatchDir`: Directory where the compiled React output will be placed in watch mode, relative to `reactRootDir`. Default: `.watch`
- `--reactPattern`: Glob pattern for React source files, relative to reactRootDir. Each match will result in a separate bundle. Default: `src/{index,tab}.{tsx,jsx}`
- `--reactTsConfig`: Path to the tsconfig.json file used for building React, relative to `reactRootDir`. Default: `tsconfig.json`
- `--reactBundle`: Bundle compiled React output into one file per entry point. Default: `true`
- `--reactFormat`: [Format](https://esbuild.github.io/api/#format) of the output file(s). Supports `iife` and `esm`, but ESM should only be selected when targeting modern browsers exclusively.
- `--reactSplitting`: Moves common code from multiple entry points into separate files, so they only have to be loaded once. Only relevant when `reactBundle` is `true`, `reactFormat` is `"esm"` and there are multiple entry points. If this is the case and there are [unexpected differences](https://esbuild.github.io/api/#splitting) between the watch mode and a normal build, try turning this off. Default: `true`
- `--reactCompileTarget`: [Compilation target](https://esbuild.github.io/api/#target) for React. Determines which JS features will be used in the output file. Default: `es2018`
- `--reactRaw`: An object of raw [esbuild options](https://esbuild.github.io/api/#simple-options) that are passed to the build process for React. This has to be specified in a config file (see below). Default: (none)

### Using a config file

By default, the build script looks for a `.buildconfig.json` file where the above options can be saved (without leading `--`), so they don't have to be specified on the command line. Example:

```json
{ "typescriptBundle": true, "typescriptCompileTarget": "node16" }
```

This path can be changed with the `--config` option, short `-c`.

When using a `.js` file instead, this can be used to specify additional [esbuild plugins](https://github.com/esbuild/community-plugins), for example:

```js
const { html } = require("@esbuilder/html");

module.exports = { reactRaw: { plugins: [html()] } };
```

## clean-dir 
This tool deletes a directory to be specified recursively.

```bash
npm run clean-dir <directory>                         # directory to remove
```


## Changelog

<!--
	Placeholder for the next version (at the beginning of the line):
	### **WORK IN PROGRESS**
-->
### **WORK IN PROGRESS**
<<<<<<< HEAD

- (@copilot) Add `--rebuild` option to translate command for complete regeneration of translation files
=======
- (@copilot) Detect and preserve original indentation in JSON files during translation. Files using tab indentation or different space amounts are now preserved correctly instead of being converted to 4-space indentation. (#79)
- (@copilot) Sort JSON keys alphabetically in all generated translation files
- (@copilot) ESM support for TypeScript build format option. The `--typescriptFormat` option now accepts both `cjs` (CommonJS) and `esm` (ES modules) formats
>>>>>>> 4e807167

### 1.4.0 (2025-02-22)
- (ticaki) rimraf replaced by by internal tool.
- (hombach) change year to 2025
- (hombach) Fix two vulnerabilities
- (hombach) Bump dev dependencies
- (hombach) add tests for node.js 22, remove node 16 tests
- (@GermanBluefox) Added `convert` command to convert old i18n structure to new one
- (@GermanBluefox) Packages were updated
- (@UncleSamSwiss) Change default path for translation JSON files to `admin/i18n/en.json`; the old path is still supported for existing repositories

### 1.3.0 (2024-02-18)

- (kleinOr/Apollon77) Detects and keeps space indentation of io-package
- (Steiger04) Fix handling of dot keys for esbuild
- (Steiger04) Update esbuild and adjust watch mode
- (Steiger04) process.env.NODE_ENV is now also available server side

### 1.2.0 (2022-10-23)

- (Grizzlebee) only translate linkText from messages if existent
- (Apollon77) Add ukrainian as language for translations

### 1.1.0 (2022-09-14)

- (Grizzelbee) Also translate admin messages in io-package.json
- (AlCalzone) support specifying raw esbuild options, like loaders/plugins

### 1.0.1 (2022-08-17)

- (Apollon77) make sure that also texts with multiple sentences are correctly translated via Google Translate

### 1.0.0 (2022-02-15)

- (AlCalzone) Add build script to compile TypeScript and React using the blazing fast esbuild

### 0.1.0 (2021-09-21)

- (UncleSamSwiss) Removed dependency on gulp
- (UncleSamSwiss) Rewrote translation management as a regular Node.js application

### 0.0.4 (2021-05-26)

- (UncleSamSwiss) Implemented gulp tasks very similar to the existing tasks

### 0.0.3 (2021-05-06)

- (UncleSamSwiss) Fixed npm publishing

### 0.0.2 (2021-05-06)

- (UncleSamSwiss) Initial repository setup<|MERGE_RESOLUTION|>--- conflicted
+++ resolved
@@ -258,14 +258,10 @@
 	### **WORK IN PROGRESS**
 -->
 ### **WORK IN PROGRESS**
-<<<<<<< HEAD
-
 - (@copilot) Add `--rebuild` option to translate command for complete regeneration of translation files
-=======
 - (@copilot) Detect and preserve original indentation in JSON files during translation. Files using tab indentation or different space amounts are now preserved correctly instead of being converted to 4-space indentation. (#79)
 - (@copilot) Sort JSON keys alphabetically in all generated translation files
 - (@copilot) ESM support for TypeScript build format option. The `--typescriptFormat` option now accepts both `cjs` (CommonJS) and `esm` (ES modules) formats
->>>>>>> 4e807167
 
 ### 1.4.0 (2025-02-22)
 - (ticaki) rimraf replaced by by internal tool.
