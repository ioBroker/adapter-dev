--- conflicted
+++ resolved
@@ -233,13 +233,9 @@
 -->
 
 ### **WORK IN PROGRESS**
-<<<<<<< HEAD
 - (ticaki) rimraf replaced by by internal tool.
-=======
-
 - (hombach) change year to 2025
 - (hombach) Fix two vulnerabilities
->>>>>>> cdd0dde7
 - (hombach) Bump dev dependencies
 - (hombach) add tests for node.js 22, remove node 16 tests
 
