--- conflicted
+++ resolved
@@ -243,11 +243,8 @@
 	### **WORK IN PROGRESS**
 -->
 ### **WORK IN PROGRESS**
-<<<<<<< HEAD
-- (@copilot) Sort JSON keys alphabetically in all generated translation files (fixes #60)
-=======
-- (copilot) ESM support for TypeScript build format option. The `--typescriptFormat` option now accepts both `cjs` (CommonJS) and `esm` (ES modules) formats
->>>>>>> 334f8936
+- (@copilot) Sort JSON keys alphabetically in all generated translation files
+- (@copilot) ESM support for TypeScript build format option. The `--typescriptFormat` option now accepts both `cjs` (CommonJS) and `esm` (ES modules) formats
 
 ### 1.4.0 (2025-02-22)
 - (ticaki) rimraf replaced by by internal tool.
