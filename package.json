{
  "name": "@iobroker/adapter-dev",
  "version": "1.3.0",
  "description": "All developer dependencies an ioBroker adapter developer needs",
  "main": "build/index.js",
  "types": "build/index.d.ts",
  "bin": {
    "build-adapter": "bin/build-adapter.js",
    "translate-adapter": "bin/translate-adapter.js",
    "clean-dir": "bin/clean-dir.js"
  },
  "files": [
    "/build"
  ],
  "scripts": {
    "prebuild": "clean-dir ./build",
    "build": "tsc -p tsconfig.build.json",
    "check": "tsc -p tsconfig.build.json --noEmit",
    "watch": "npm run build -- --watch",
    "lint": "eslint --ext .ts \"src/**/*.ts\"",
    "test:ts": "mocha src/**/*.test.ts",
    "test:integration": "mocha test/translate-adapter.test.ts",
    "test": "npm run test:ts && npm run test:integration",
    "release": "release-script",
    "debug": "ts-node src/build-adapter.ts",
    "update-packages": "npx -y npm-check-updates -u"
  },
  "repository": {
    "type": "git",
    "url": "git+https://github.com/ioBroker/adapter-dev.git"
  },
  "keywords": [
    "ioBroker",
    "adapter",
    "developer",
    "tools"
  ],
  "author": "UncleSamSwiss",
  "license": "MIT",
  "bugs": {
    "url": "https://github.com/ioBroker/adapter-dev/issues"
  },
  "homepage": "https://github.com/ioBroker/adapter-dev#readme",
  "engines": {
    "node": ">=16.0.0"
  },
  "publishConfig": {
    "access": "public"
  },
  "devDependencies": {
    "@alcalzone/release-script": "^3.8.0",
    "@alcalzone/release-script-plugin-license": "^3.7.0",
    "@iobroker/types": "^7.0.6",
    "@tsconfig/node12": "^12.1.4",
    "@types/chai": "^4.3.20",
    "@types/fs-extra": "^11.0.4",
    "@types/mocha": "^10.0.10",
    "@types/node": "^22.13.4",
    "@types/yargs": "^17.0.33",
    "@typescript-eslint/eslint-plugin": "^8.24.1",
    "@typescript-eslint/parser": "^8.24.1",
    "chai": "^4.5.0",
    "chai-as-promised": "^7.1.2",
    "cross-spawn": ">=7.0.6",
    "dir-compare": "^5.0.0",
    "eslint": "^8.57.0",
    "eslint-config-prettier": "^10.0.1",
    "eslint-plugin-prettier": "^5.2.3",
    "mocha": "^11.1.0",
    "prettier": "^3.5.1",
    "prettier-plugin-organize-imports": "^4.1.0",
<<<<<<< HEAD
=======
    "rimraf": "^6.0.1",
>>>>>>> cdd0dde7
    "sinon-chai": "^3.7.0",
    "source-map-support": "^0.5.21",
    "ts-node": "^10.9.2",
    "typescript": "^5.7.3"
  },
  "dependencies": {
    "@esm2cjs/execa": "^6.1.1-cjs.1",
    "@google-cloud/translate": "^8.5.0",
    "ansi-colors": "^4.1.3",
    "axios": "^1.7.9",
    "esbuild": "^0.25.0",
    "fs-extra": "^11.3.0",
    "tiny-glob": "^0.2.9",
    "yargs": "^17.7.2"
  }
}<|MERGE_RESOLUTION|>--- conflicted
+++ resolved
@@ -69,10 +69,6 @@
     "mocha": "^11.1.0",
     "prettier": "^3.5.1",
     "prettier-plugin-organize-imports": "^4.1.0",
-<<<<<<< HEAD
-=======
-    "rimraf": "^6.0.1",
->>>>>>> cdd0dde7
     "sinon-chai": "^3.7.0",
     "source-map-support": "^0.5.21",
     "ts-node": "^10.9.2",
