{
  "name": "@iobroker/adapter-dev",
  "version": "0.0.4",
  "description": "All developer dependencies an ioBroker adapter developer needs",
  "main": "build/index.js",
  "types": "build/index.d.ts",
  "bin": {
    "translate-adapter": "bin/translate-adapter.js"
  },
  "files": [
    "/gulp.*",
    "/build"
  ],
  "scripts": {
    "prebuild": "rimraf ./build",
    "build": "tsc -p tsconfig.build.json",
    "check": "tsc -p tsconfig.build.json --noEmit",
    "watch": "npm run build -- --watch",
    "lint": "eslint --ext .ts \"src/**/*.ts\"",
    "test:ts": "mocha src/**/*.test.ts",
    "test:integration": "mocha test/translate-adapter.test.ts",
    "test": "npm run test:ts && npm run test:integration",
    "release": "release-script"
  },
  "repository": {
    "type": "git",
    "url": "git+https://github.com/ioBroker/adapter-dev.git"
  },
  "keywords": [
    "ioBroker",
    "adapter",
    "developer",
    "tools"
  ],
  "author": "UncleSamSwiss",
  "license": "MIT",
  "bugs": {
    "url": "https://github.com/ioBroker/adapter-dev/issues"
  },
  "homepage": "https://github.com/ioBroker/adapter-dev#readme",
  "engines": {
    "node": ">=12.0.0"
  },
  "publishConfig": {
    "access": "public"
  },
  "devDependencies": {
    "@alcalzone/release-script": "^2.2.1",
    "@tsconfig/node12": "^1.0.9",
    "@types/chai": "^4.2.21",
    "@types/fs-extra": "^9.0.12",
    "@types/iobroker": "^3.3.4",
<<<<<<< HEAD
    "@types/mocha": "^9.0.0",
    "@types/node": "^15.12.5",
=======
    "@types/mocha": "^8.2.2",
    "@types/node": "^16.4.10",
>>>>>>> 939282e9
    "@types/rimraf": "^3.0.1",
    "@types/yargs": "^17.0.2",
    "@typescript-eslint/eslint-plugin": "^4.28.5",
    "@typescript-eslint/parser": "^4.28.5",
    "chai": "^4.3.4",
    "chai-as-promised": "^7.1.1",
    "dir-compare": "^3.3.0",
    "eslint": "^7.32.0",
    "eslint-config-prettier": "^8.3.0",
    "eslint-plugin-prettier": "^3.4.0",
    "mocha": "^9.0.3",
    "prettier": "^2.3.2",
    "prettier-plugin-organize-imports": "^2.3.3",
    "rimraf": "^3.0.2",
    "sinon-chai": "^3.7.0",
    "source-map-support": "^0.5.19",
    "ts-node": "^10.1.0",
    "typescript": "^4.3.5"
  },
  "dependencies": {
    "@google-cloud/translate": "^6.2.6",
    "ansi-colors": "^4.1.1",
    "axios": "^0.21.1",
    "fs-extra": "^10.0.0",
    "tiny-glob": "^0.2.9",
    "yargs": "^17.0.1"
  }
}<|MERGE_RESOLUTION|>--- conflicted
+++ resolved
@@ -50,13 +50,8 @@
     "@types/chai": "^4.2.21",
     "@types/fs-extra": "^9.0.12",
     "@types/iobroker": "^3.3.4",
-<<<<<<< HEAD
     "@types/mocha": "^9.0.0",
-    "@types/node": "^15.12.5",
-=======
-    "@types/mocha": "^8.2.2",
     "@types/node": "^16.4.10",
->>>>>>> 939282e9
     "@types/rimraf": "^3.0.1",
     "@types/yargs": "^17.0.2",
     "@typescript-eslint/eslint-plugin": "^4.28.5",
