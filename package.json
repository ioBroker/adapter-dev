{
  "name": "@iobroker/adapter-dev",
  "version": "1.0.0",
  "description": "All developer dependencies an ioBroker adapter developer needs",
  "main": "build/index.js",
  "types": "build/index.d.ts",
  "bin": {
    "build-adapter": "bin/build-adapter.js",
    "translate-adapter": "bin/translate-adapter.js"
  },
  "files": [
    "/build"
  ],
  "scripts": {
    "prebuild": "rimraf ./build",
    "build": "tsc -p tsconfig.build.json",
    "check": "tsc -p tsconfig.build.json --noEmit",
    "watch": "npm run build -- --watch",
    "lint": "eslint --ext .ts \"src/**/*.ts\"",
    "test:ts": "mocha src/**/*.test.ts",
    "test:integration": "mocha test/translate-adapter.test.ts",
    "test": "npm run test:ts && npm run test:integration",
    "release": "release-script",
    "debug": "ts-node src/build-adapter.ts"
  },
  "repository": {
    "type": "git",
    "url": "git+https://github.com/ioBroker/adapter-dev.git"
  },
  "keywords": [
    "ioBroker",
    "adapter",
    "developer",
    "tools"
  ],
  "author": "UncleSamSwiss",
  "license": "MIT",
  "bugs": {
    "url": "https://github.com/ioBroker/adapter-dev/issues"
  },
  "homepage": "https://github.com/ioBroker/adapter-dev#readme",
  "engines": {
    "node": ">=12.0.0"
  },
  "publishConfig": {
    "access": "public"
  },
  "devDependencies": {
    "@alcalzone/release-script": "^2.2.1",
    "@tsconfig/node12": "^1.0.9",
    "@types/chai": "^4.3.1",
    "@types/fs-extra": "^9.0.13",
    "@types/iobroker": "^4.0.4",
    "@types/mocha": "^9.1.0",
    "@types/node": "^18.0.1",
    "@types/rimraf": "^3.0.2",
    "@types/yargs": "^17.0.10",
    "@typescript-eslint/eslint-plugin": "^4.33.0",
    "@typescript-eslint/parser": "^4.33.0",
    "chai": "^4.3.6",
    "chai-as-promised": "^7.1.1",
    "dir-compare": "^4.0.0",
    "eslint": "^7.32.0",
    "eslint-config-prettier": "^8.5.0",
    "eslint-plugin-prettier": "^4.2.1",
    "mocha": "^9.2.2",
    "prettier": "^2.7.1",
    "prettier-plugin-organize-imports": "^2.3.4",
    "rimraf": "^3.0.2",
    "sinon-chai": "^3.7.0",
    "source-map-support": "^0.5.21",
    "ts-node": "^10.8.0",
    "typescript": "^4.7.4"
  },
  "dependencies": {
    "@google-cloud/translate": "^6.3.1",
    "ansi-colors": "^4.1.3",
    "axios": "^0.27.2",
<<<<<<< HEAD
    "esbuild": "^0.14.38",
=======
    "esbuild": "^0.14.48",
>>>>>>> c1b3d568
    "execa": "^5.1.1",
    "fs-extra": "^10.1.0",
    "tiny-glob": "^0.2.9",
    "yargs": "^17.5.1"
  }
}<|MERGE_RESOLUTION|>--- conflicted
+++ resolved
@@ -76,11 +76,7 @@
     "@google-cloud/translate": "^6.3.1",
     "ansi-colors": "^4.1.3",
     "axios": "^0.27.2",
-<<<<<<< HEAD
-    "esbuild": "^0.14.38",
-=======
     "esbuild": "^0.14.48",
->>>>>>> c1b3d568
     "execa": "^5.1.1",
     "fs-extra": "^10.1.0",
     "tiny-glob": "^0.2.9",
