import { gray, yellow } from "ansi-colors";
import {
	ensureDir,
	existsSync,
	readFile,
	readJson,
	stat,
	writeFile,
	writeJson,
	readdirSync,
	unlinkSync,
	rmdirSync,
} from "fs-extra";
import path from "node:path";
import glob from "tiny-glob";
import {
	translateText,
	resetRateLimitState,
	TranslationSkippedError,
} from "./translate";
import {
	die,
	escapeRegExp,
	getIndentation,
	getFileIndentation,
	padRight,
} from "./util";

let ioPackage: string;
let admin: string;
let words: string;
let i18nBases: string[];
let translateLanguages: ioBroker.Languages[];
let rebuildMode: boolean;
let removeKeyValue: string | undefined;
const EOL = "\n"; // Use only LINUX line endings

/********************************** Helpers ***********************************/

/**
 * Sorts object keys alphabetically and returns a new object with sorted keys
 *
 * @param obj
 */
function sortObjectKeys<T extends Record<string, any>>(obj: T): T {
	const sortedObj = {} as T;
	Object.keys(obj)
		.sort()
		.forEach(key => {
			sortedObj[key as keyof T] = obj[key];
		});
	return sortedObj;
}

const _languages: Record<ioBroker.Languages, any> = {
	en: {},
	de: {},
	ru: {},
	pt: {},
	nl: {},
	fr: {},
	it: {},
	es: {},
	pl: {},
	uk: {},
	"zh-cn": {},
};
export const allLanguages = Object.keys(_languages) as ioBroker.Languages[];

function createEmptyLangObject<T>(
	createDefault: () => T,
): Record<ioBroker.Languages, T> {
	return translateLanguages.reduce(
		(obj, curr) => ({ ...obj, [curr]: createDefault() }),
		{} as Record<ioBroker.Languages, T>,
	);
}

/**
 * Creates a regexp pattern for an english base file name.
 * It matches file names and allows to find/replace the language code
 *
 * @param baseFile
 */
function createFilePattern(baseFile: string): RegExp {
	if (!baseFile.match(/\Wen\W/)) {
		throw new Error("Base file must be an English JSON file");
	}
	return new RegExp(
		`^(${escapeRegExp(baseFile).replace(
			/(?<=\W)en(?=\W)/,
			")([a-z-]+)(",
		)})$`,
		"i",
	);
}

async function findAllLanguageFiles(baseFile: string): Promise<string[]> {
	const filePattern = createFilePattern(baseFile);
	const allJsonFiles = await glob(
		path.join(admin, "**", "*.json").replace(/\\/g, "/"),
		{ absolute: true },
	);

	return allJsonFiles.filter(file => {
		const match = file.match(filePattern);
		if (!match) {
			return false;
		}
		const lang = match[2] as ioBroker.Languages;
		return translateLanguages.includes(lang);
	});
}

/**
 * Convert the "LANG/translation.json" files to "LANG.json" files
 *
 * @param basePath
 */
async function convertTranslationJson2LanguageJson(
	basePath: string,
): Promise<void> {
	const dirs = readdirSync(basePath, { withFileTypes: true })
		.filter(dirent => dirent.isDirectory())
		.map(dirent => dirent.name);

	for (const dir of dirs) {
		const langPath = path.join(basePath, dir, "translations.json");
		const text: Record<string, string> = await readJson(langPath);
		// Write the new file with sorted keys
		await writeJson(
			path.join(basePath, `${dir}.json`),
			sortObjectKeys(text),
			{
				spaces: 4,
				EOL,
			},
		);
		unlinkSync(langPath);
		rmdirSync(path.join(basePath, dir));
	}

	// Try to sort the files that already exist
	const files = readdirSync(basePath).filter(file => file.endsWith(".json"));

	// Read a file, sort the keys and write it back
	for (const file of files) {
		const filePath = path.join(basePath, file);
		const text: Record<string, string> = await readJson(filePath);
		// Write the new file with sorted keys
		await writeJson(filePath, sortObjectKeys(text), {
			spaces: 4,
			EOL,
		});
	}
}

/******************************** Middlewares *********************************/

/**
 *
 */
export async function handleConvertCommand(): Promise<void> {
	await convertTranslationJson2LanguageJson(path.join(admin, "i18n"));
}

/**
 *
 */
export async function parseOptions(options: {
	/**
	 *
	 */
	"io-package": string;
	/**
	 *
	 */
	admin: string;
	/**
	 *
	 */
	words?: string;
	/**
	 *
	 */
	base?: string[];
	/**
	 *
	 */
	languages?: string[];
	/**
	 *
	 */
	rebuild?: boolean;
	/**
	 *
	 */
	key?: string;
}): Promise<void> {
	// io-package.json
	ioPackage = path.resolve(options["io-package"]);
	if (!existsSync(ioPackage) || !(await stat(ioPackage)).isFile()) {
		return die(`Couldn't find file ${ioPackage}`);
	}

	// admin directory
	admin = path.resolve(options.admin);
	if (!existsSync(admin) || !(await stat(admin)).isDirectory()) {
		return die(`Couldn't find directory ${admin}`);
	}

	// words.js
	if (options.words) {
		words = path.resolve(options.words);
	} else if (existsSync(path.join(admin, "js", "words.js"))) {
		words = path.join(admin, "js", "words.js");
	} else {
		words = path.join(admin, "words.js");
	}

	// i18n base file
	if (options.base) {
		i18nBases = options.base.map(p => path.resolve(p));
	} else {
		const defaultPath = path.join(admin, "i18n", "en.json");
		i18nBases = [
			defaultPath,
			path.join(admin, "i18n", "en", "translations.json"),
			path.join(admin, "src", "i18n", "en.json"),
			path.join(admin, "..", "src", "src", "i18n", "en.json"),
			path.join(admin, "..", "src-admin", "src", "i18n", "en.json"),
		].filter(existsSync);
		if (i18nBases.length === 0) {
			// if no path exists, we are most likely using words.js and
			// expect the i18n file to be in the default path
			i18nBases = [defaultPath];
		}
	}

	if (options.languages?.length) {
		// Check if an unknown language was specified
		const unknownLanguages = options.languages.filter(
			l => !allLanguages.includes(l as any),
		);
		if (unknownLanguages.length > 0) {
			return die(`Unknown language(s): ${unknownLanguages.join(", ")}`);
		}
		translateLanguages = options.languages as ioBroker.Languages[];
	} else {
		translateLanguages = allLanguages;
	}

	// Set rebuild mode
	rebuildMode = options.rebuild || false;

	// Set key value for remove commands
	removeKeyValue = options.key;
}

/***************************** Command Handlers *******************************/

async function deleteExistingTranslationFiles(): Promise<void> {
	for (const i18nBase of i18nBases) {
		const files = await findAllLanguageFiles(i18nBase);
		const filePattern = createFilePattern(i18nBase);

		for (const file of files) {
			const match = file.match(filePattern);
			if (!match) {
				continue;
			}
			const lang = match[2] as ioBroker.Languages;
			// Don't delete the English base file
			if (lang === "en") {
				continue;
			}

			try {
				unlinkSync(file);
				console.log(`Deleted ${path.relative(".", file)}`);

				// Try to remove the directory if it's empty (for old structure like i18n/de/translations.json)
				const dirPath = path.dirname(file);
				const baseDirPath = path.dirname(i18nBase);
				// Only try to remove language directories (not the base i18n directory)
				if (
					dirPath !== baseDirPath &&
					path.basename(dirPath).length === 2
				) {
					try {
						rmdirSync(dirPath);
						console.log(
							`Removed empty directory ${path.relative(".", dirPath)}`,
						);
					} catch {
						// Directory not empty or doesn't exist, ignore
					}
				}
			} catch {
				console.log(
					`Could not delete ${path.relative(".", file)}: file may not exist`,
				);
			}
		}
	}
}

/**
 *
 */
export async function handleTranslateCommand(): Promise<void> {
	// Reset rate limiting state at the beginning of a new translation session
	resetRateLimitState();

	if (rebuildMode) {
		console.log("Rebuild mode: Deleting existing translation files...");
		await deleteExistingTranslationFiles();
	}

	await translateIoPackage();
	for (const i18nBase of i18nBases) {
		await translateI18n(i18nBase);
	}
}

/**
 *
 */
export function handleToJsonCommand(): Promise<void> {
	if (!existsSync(words)) {
		return die(`Couldn't find words file ${words}`);
	}

	return adminWords2languages(words, i18nBases[0]);
}

/**
 *
 */
export function handleToWordsCommand(): Promise<void> {
	return adminLanguages2words(i18nBases[0]);
}

/**
 *
 */
export async function handleAllCommand(): Promise<void> {
	await handleTranslateCommand();
	// execute it only if words.js exists, but now we do not need it
	if (existsSync(words)) {
		await handleToWordsCommand();
		await handleToJsonCommand();
	}
}

/**
 * Shared function to remove keys from i18n JSON files
 *
 * @param keyToRemove - The key to remove
 * @param includeEnglish - Whether to include English files in the removal
 * @returns Number of files that had the key removed
 */
async function removeKeyFromI18nFiles(
	keyToRemove: string,
	includeEnglish: boolean,
): Promise<number> {
	let removedCount = 0;

	for (const i18nBase of i18nBases) {
		const files = await findAllLanguageFiles(i18nBase);

		if (includeEnglish) {
			// Add the English base file to the list
			files.push(i18nBase);
		}

		for (const file of files) {
			if (!includeEnglish) {
				// Skip English files when not including them
				const filePattern = createFilePattern(i18nBase);
				const match = file.match(filePattern);
				if (match) {
					const lang = match[2] as ioBroker.Languages;
					if (lang === "en") {
						continue;
					}
				}
			}

			try {
				if (!existsSync(file)) {
					continue;
				}
				const content = await readJson(file);
				if (content[keyToRemove] !== undefined) {
					delete content[keyToRemove];
					const baseIndentation = await getFileIndentation(file);
					await writeJson(file, sortObjectKeys(content), {
						spaces: baseIndentation,
						EOL,
					});
					console.log(
						`Removed "${keyToRemove}" from ${path.relative(".", file)}`,
					);
					removedCount++;
				}
			} catch (error) {
				console.log(
					`Could not process ${path.relative(".", file)}: ${error instanceof Error ? error.message : "unknown error"}`,
				);
			}
		}
	}

	return removedCount;
}

/**
 *
 */
export async function handleRemoveTranslationsCommand(): Promise<void> {
	if (!removeKeyValue) {
		return die("No key specified for removal");
	}

	const keyToRemove = removeKeyValue;
	console.log(
		`Removing translations for key "${keyToRemove}" from all non-English files...`,
	);

	const removedCount = await removeKeyFromI18nFiles(keyToRemove, false);

	if (removedCount === 0) {
		console.log(
			`Key "${keyToRemove}" was not found in any translation files.`,
		);
	} else {
		console.log(
			`Removed "${keyToRemove}" from ${removedCount} translation file(s).`,
		);
		console.log(
			`Tip: Use the translate command to re-translate the updated English text for this key.`,
		);
	}
}

/**
 *
 */
export async function handleRemoveKeyCommand(): Promise<void> {
	if (!removeKeyValue) {
		return die("No key specified for removal");
	}

	const keyToRemove = removeKeyValue;
	console.log(
		`Removing key "${keyToRemove}" from all files including English and words.js...`,
	);

	let removedCount = await removeKeyFromI18nFiles(keyToRemove, true);

	// Remove from words.js if it exists
	if (existsSync(words)) {
		try {
			const wordsContent = await readFile(words, "utf-8");
			const wordsData = parseWordJs(wordsContent);

			if (wordsData[keyToRemove] !== undefined) {
				delete wordsData[keyToRemove];

				// Convert back to words.js format
				await adminLanguages2words(i18nBases[0]);
				console.log(
					`Removed "${keyToRemove}" from ${path.relative(".", words)}`,
				);
				removedCount++;
			}
		} catch (error) {
			console.log(
				`Could not process ${path.relative(".", words)}: ${error instanceof Error ? error.message : "unknown error"}`,
			);
		}
	}

	if (removedCount === 0) {
		console.log(`Key "${keyToRemove}" was not found in any files.`);
	} else {
		console.log(`Removed "${keyToRemove}" from ${removedCount} file(s).`);
	}
}

/****************************** Implementation ********************************/

async function translateIoPackage(): Promise<void> {
	const ioPackageFile = await readFile(ioPackage, "utf-8");
	const indentation = getIndentation(ioPackageFile);
	const content = JSON.parse(ioPackageFile);

	if (content.common.news) {
		console.log("Translate News");
		for (const [k, nw] of Object.entries(content.common.news)) {
			console.log(`News: ${k}`);
			await translateNotExisting(nw as any, `news.${k}`);
		}
	}
	if (content.common.titleLang) {
		console.log("Translate Title");
		await translateNotExisting(
			content.common.titleLang,
			"titleLang",
			content.common.title,
		);
	}
	if (content.common.desc) {
		console.log("Translate Description");
		await translateNotExisting(content.common.desc, "desc");
	}
	// https://github.com/ioBroker/adapter-dev/issues/138
	if (content.common.messages) {
		console.log("Translate Messages");
		for (const message of content.common.messages) {
			console.log(`   Message: ${message.title.en}`);
			await translateNotExisting(message.title, "message.title");
			await translateNotExisting(message.text, "message.text");
			if (message.linkText) {
				await translateNotExisting(
					message.linkText,
					"message.linkText",
				);
			}
		}
	}
	await writeJson(ioPackage, content, { spaces: indentation, EOL });
	console.log(`Successfully updated ${path.relative(".", ioPackage)}`);
}

async function translateNotExisting(
	obj: Partial<Record<ioBroker.Languages, string>>,
	context?: string,
	baseText?: string,
): Promise<void> {
	const text = obj.en || baseText;

	if (text) {
		for (const lang of translateLanguages) {
			if (!obj[lang]) {
				const time = new Date().getTime();
<<<<<<< HEAD
				try {
					const translation = await translateText(text, lang);
					obj[lang] = translation;
					console.log(
						gray(`en -> ${lang} ${new Date().getTime() - time} ms`),
					);
				} catch (err) {
					if (err instanceof TranslationSkippedError) {
						// Translation was skipped due to rate limiting, don't set obj[lang] - leave it missing
						console.log(gray(err.message));
					} else {
						// Re-throw other errors
						throw err;
					}
				}
=======
				obj[lang] = await translateText(text, lang, context);
				console.log(
					gray(`en -> ${lang} ${new Date().getTime() - time} ms`),
				);
>>>>>>> f664fea6
			}
		}
	}
}

async function translateI18n(baseFile: string): Promise<void> {
	const filePattern = createFilePattern(baseFile);
	const baseContent = await readJson(baseFile);
	const baseIndentation = await getFileIndentation(baseFile);
	const missingLanguages = new Set<ioBroker.Languages>(translateLanguages);
	const files = await findAllLanguageFiles(baseFile);
	for (const file of files) {
		const match = file.match(filePattern);
		if (!match) {
			continue;
		}
		const lang = match[2] as ioBroker.Languages;
		missingLanguages.delete(lang);
		if (lang === "en") {
			continue;
		}
		const translation = await readJson(file);
		await translateI18nJson(translation, lang, baseContent);
		await writeJson(file, sortObjectKeys(translation), {
			spaces: baseIndentation,
			EOL,
		});
		console.log(`Successfully updated ${path.relative(".", file)}`);
	}
	for (const lang of missingLanguages) {
		const translation: Record<string, string> = {};
		await translateI18nJson(translation, lang, baseContent);
		const filename = baseFile.replace(filePattern, `$1${lang}$3`);
		await ensureDir(path.dirname(filename));
		await writeJson(filename, sortObjectKeys(translation), {
			spaces: baseIndentation,
			EOL,
		});
		console.log(`Successfully created ${path.relative(".", filename)}`);
	}
}

async function translateI18nJson(
	content: Record<string, string>,
	lang: ioBroker.Languages,
	baseContent: Readonly<Record<string, string>>,
): Promise<void> {
	if (lang === "en") {
		return;
	}
	const time = new Date().getTime();
	for (const [t, base] of Object.entries(baseContent)) {
		if (!content[t]) {
<<<<<<< HEAD
			try {
				const translation = await translateText(base, lang);
				content[t] = translation;
			} catch (err) {
				if (err instanceof TranslationSkippedError) {
					// Translation was skipped due to rate limiting, don't set content[t] - leave it missing
					console.log(gray(err.message));
				} else {
					// Re-throw other errors
					throw err;
				}
			}
=======
			content[t] = await translateText(base, lang, t);
>>>>>>> f664fea6
		}
	}
	console.log(
		gray(`Translate Admin en -> ${lang} ${new Date().getTime() - time} ms`),
	);
}

async function adminWords2languages(
	words: string,
	i18nBase: string,
): Promise<void> {
	const filePattern = createFilePattern(i18nBase);
	const baseIndentation = await getFileIndentation(i18nBase);
	const data = parseWordJs(await readFile(words, "utf-8"));
	const langs = createEmptyLangObject(() => ({}) as Record<string, string>);
	for (const [word, translations] of Object.entries(data)) {
		for (const [lang, translation] of Object.entries(translations)) {
			const language = lang as ioBroker.Languages;
			langs[language][word] = translation;
			//  pre-fill all other languages
			for (const j of translateLanguages) {
				if (Object.prototype.hasOwnProperty.call(langs, j)) {
					langs[j][word] = langs[j][word] || "";
				}
			}
		}
	}
	for (const [lang, translations] of Object.entries(langs)) {
		const language = lang as ioBroker.Languages;
		const keys = Object.keys(translations);
		keys.sort();
		const obj: Record<string, string> = {};
		for (const key of keys) {
			obj[key] = langs[language][key];
		}
		const filename = i18nBase.replace(filePattern, `$1${lang}$3`);
		await ensureDir(path.dirname(filename));
		await writeJson(filename, obj, { spaces: baseIndentation, EOL });
		console.log(`Successfully updated ${path.relative(".", filename)}`);
	}
}

function parseWordJs(
	words: string,
): Record<string, Record<ioBroker.Languages, string>> {
	words = words.substring(words.indexOf("{"), words.length);
	words = words.substring(0, words.lastIndexOf(";"));

	const resultFunc = new Function(`return ${words};`);

	return resultFunc();
}

async function adminLanguages2words(i18nBase: string): Promise<void> {
	const filePattern = createFilePattern(i18nBase);
	const newWords: Record<string, Record<ioBroker.Languages, string>> = {};
	const files = await findAllLanguageFiles(i18nBase);
	for (const file of files) {
		const match = file.match(filePattern);
		if (!match) {
			continue;
		}
		const lang = match[2] as ioBroker.Languages;
		const translations = await readJson(file);
		for (const key of Object.keys(translations)) {
			newWords[key] = newWords[key] || createEmptyLangObject(() => "");
			newWords[key][lang] = translations[key];
		}
	}

	try {
		// merge existing and new words together (and check for missing translations)
		const existingWords = parseWordJs(await readFile(words, "utf-8"));
		for (const [key, translations] of Object.entries(existingWords)) {
			if (!newWords[key]) {
				console.warn(yellow(`Take from current words.js: ${key}`));
				newWords[key] = translations;
			}
			translateLanguages
				.filter(lang => !newWords[key][lang])
				.forEach(lang =>
					console.warn(yellow(`Missing "${lang}": ${key}`)),
				);
		}
	} catch {
		// ignore error, we just use the strings from the translation files
		//console.log(error);
	}

	await writeFile(words, createWordsJs(newWords));
	console.log(`Successfully updated ${path.relative(".", words)}`);
}

function createWordsJs(
	data: Record<string, Record<ioBroker.Languages, string>>,
): string {
	const lines: string[] = [];
	lines.push("/*global systemDictionary:true */");
	lines.push("/*");
	lines.push("+===================== DO NOT MODIFY ======================+");
	lines.push("| This file was generated by translate-adapter, please use |");
	lines.push("| `translate-adapter adminLanguages2words` to update it.   |");
	lines.push("+===================== DO NOT MODIFY ======================+");
	lines.push("*/");
	lines.push("'use strict';\n");
	lines.push("systemDictionary = {");
	for (const [word, translations] of Object.entries(data)) {
		let line = "";
		for (const [lang, item] of Object.entries(translations)) {
			const text = padRight(`${item.replace(/"/g, '\\"')}",`, 50);
			line += `"${lang}": "${text} `;
		}
		if (line) {
			line = line.trim();
			line = line.substring(0, line.length - 1);
		}
		const preamble = padRight(`"${word.replace(/"/g, '\\"')}": {`, 50);
		lines.push(`    ${preamble}${line}},`);
	}
	lines.push("};");
	return lines.join(EOL).trimEnd();
}<|MERGE_RESOLUTION|>--- conflicted
+++ resolved
@@ -545,9 +545,8 @@
 		for (const lang of translateLanguages) {
 			if (!obj[lang]) {
 				const time = new Date().getTime();
-<<<<<<< HEAD
 				try {
-					const translation = await translateText(text, lang);
+					const translation = await translateText(text, lang, context);
 					obj[lang] = translation;
 					console.log(
 						gray(`en -> ${lang} ${new Date().getTime() - time} ms`),
@@ -561,12 +560,6 @@
 						throw err;
 					}
 				}
-=======
-				obj[lang] = await translateText(text, lang, context);
-				console.log(
-					gray(`en -> ${lang} ${new Date().getTime() - time} ms`),
-				);
->>>>>>> f664fea6
 			}
 		}
 	}
@@ -620,9 +613,8 @@
 	const time = new Date().getTime();
 	for (const [t, base] of Object.entries(baseContent)) {
 		if (!content[t]) {
-<<<<<<< HEAD
 			try {
-				const translation = await translateText(base, lang);
+				const translation = await translateText(base, lang, t);
 				content[t] = translation;
 			} catch (err) {
 				if (err instanceof TranslationSkippedError) {
@@ -633,9 +625,6 @@
 					throw err;
 				}
 			}
-=======
-			content[t] = await translateText(base, lang, t);
->>>>>>> f664fea6
 		}
 	}
 	console.log(
